--- conflicted
+++ resolved
@@ -57,14 +57,9 @@
     depth_model = get_model(args.model_path).to(device)
     
     # export_model_as_jit(depth_model, save_path, example_color, example_depth)
-<<<<<<< HEAD
 
     model = torch.jit.load(save_path).to(device)
-    import ipdb; ipdb.set_trace()
-=======
-        
-    model = torch.jit.load(save_path).to(device)
->>>>>>> 02762d67
+
     # Warm-up runs
     for _ in range(10):
         _ = model(example_color, example_depth)
@@ -72,14 +67,8 @@
 
     jit_total_time = 0
     raw_total_time = 0
-<<<<<<< HEAD
 
     for _ in range(args.num_runs):
-=======
-    num_runs = 100
-
-    for _ in range(num_runs):
->>>>>>> 02762d67
         example_depth = torch.randn(1, 1, WIDTH, HEIGHT, dtype=torch.float32).to(device)
         example_color = torch.ones(1, 3, WIDTH, HEIGHT, dtype=torch.uint8).to(device)
         
